from sealir import ase

from ch06_mlir_backend import *


def test_ch06_example_1():
    jt = compiler_pipeline(
        example_1,
        argtypes=(Int64, Int64),
        ruleset=(if_else_ruleset | setup_argtypes(TypeInt64, TypeInt64)),
        verbose=False,
        converter_class=ConditionalExtendGraphtoRVSDG,
        cost_model=MyCostModel(),
        backend=Backend(),
    )
    args = (10, 33)
    run_test(example_1, jt, args, verbose=False)
    args = (7, 3)
    run_test(example_1, jt, args, verbose=False)


def test_ch06_example_2():
    jt = compiler_pipeline(
        example_2,
        argtypes=(Int64, Int64),
        ruleset=(
            if_else_ruleset
            | setup_argtypes(TypeInt64, TypeInt64)
            | ruleset_type_infer_float  # < --- added for float()
        ),
        verbose=False,
        converter_class=ConditionalExtendGraphtoRVSDG,
        cost_model=MyCostModel(),
        backend=Backend(),
    )
    args = (10, 33)
    run_test(example_2, jt, args, verbose=False)
    args = (7, 3)
    run_test(example_2, jt, args, verbose=False)


def test_ch06_example_3():
<<<<<<< HEAD
    try:
        compiler_pipeline(
            example_3,
            argtypes=(Int64, Int64),
            ruleset=(
                if_else_ruleset
                | setup_argtypes(TypeInt64, TypeInt64)
                | ruleset_type_infer_float
                | ruleset_failed_to_unify
            ),
            verbose=False,
            converter_class=ConditionalExtendGraphtoRVSDG,
            cost_model=MyCostModel(),
            backend=Backend(),
        )
    except CompilationError as e:
        # Compilation failed because the return type cannot be determined.
        # This indicates that the type inference is incomplete
        print_exception(e)
        assert "fail to unify" in str(e)


def test_ch06_example_4():
=======
>>>>>>> 79b37c19
    jt = compiler_pipeline(
        example_3,
        argtypes=(Int64, Int64),
        ruleset=loop_ruleset | setup_argtypes(TypeInt64, TypeInt64),
        verbose=False,
        converter_class=LoopExtendEGraphToRVSDG,
        cost_model=MyCostModel(),
        backend=Backend(),
    )
    run_test(example_3, jt, (10, 7), verbose=False)


def test_ch06_example_4():
    jt = compiler_pipeline(
        example_4,
        argtypes=(Int64, Int64),
        ruleset=loop_ruleset | setup_argtypes(TypeInt64, TypeInt64),
        verbose=False,
        converter_class=LoopExtendEGraphToRVSDG,
        cost_model=MyCostModel(),
        backend=Backend(),
    )
    run_test(example_4, jt, (10, 7), verbose=False)<|MERGE_RESOLUTION|>--- conflicted
+++ resolved
@@ -40,32 +40,6 @@
 
 
 def test_ch06_example_3():
-<<<<<<< HEAD
-    try:
-        compiler_pipeline(
-            example_3,
-            argtypes=(Int64, Int64),
-            ruleset=(
-                if_else_ruleset
-                | setup_argtypes(TypeInt64, TypeInt64)
-                | ruleset_type_infer_float
-                | ruleset_failed_to_unify
-            ),
-            verbose=False,
-            converter_class=ConditionalExtendGraphtoRVSDG,
-            cost_model=MyCostModel(),
-            backend=Backend(),
-        )
-    except CompilationError as e:
-        # Compilation failed because the return type cannot be determined.
-        # This indicates that the type inference is incomplete
-        print_exception(e)
-        assert "fail to unify" in str(e)
-
-
-def test_ch06_example_4():
-=======
->>>>>>> 79b37c19
     jt = compiler_pipeline(
         example_3,
         argtypes=(Int64, Int64),
